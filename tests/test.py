--- conflicted
+++ resolved
@@ -1,189 +1,187 @@
-import os
-from pathlib import Path
-import unittest
-from docx import Document
-from .context import HtmlToDocx, test_dir
-
-class OutputTest(unittest.TestCase):
-
-    @staticmethod
-    def get_html_from_file(filename: str):
-        file_path = Path(test_dir) / Path(filename)
-        with open(file_path, 'r') as f:
-            html = f.read()
-        return html
-
-    @classmethod
-    def setUpClass(cls):
-        cls.document = Document()
-        cls.text1 = cls.get_html_from_file('text1.html')
-        cls.table_html = cls.get_html_from_file('tables1.html')
-        cls.table2_html = cls.get_html_from_file('tables2.html')
-
-    @classmethod
-    def tearDownClass(cls):
-        outputpath = os.path.join(test_dir, 'test.docx')
-        cls.document.save(outputpath)
-
-    def setUp(self):
-        self.parser = HtmlToDocx()
-
-    def test_html_with_images_links_style(self):
-        self.document.add_heading(
-            'Test: add regular html with images, links and some formatting to document',
-            level=1
-        )
-        self.parser.add_html_to_document(self.text1, self.document)
-
-    def test_add_html_to_table_cell(self):
-        self.document.add_heading(
-            'Test: regular html with images, links, some formatting to table cell',
-            level=1
-        )
-        table = self.document.add_table(2,2, style='Table Grid')
-        cell = table.cell(1,1)
-        self.parser.add_html_to_document(self.text1, cell)
-
-    def test_add_html_skip_images(self):
-        self.document.add_heading(
-            'Test: regular html with images, but skip adding images',
-            level=1
-        )
-        self.parser.options['images'] = False
-        self.parser.add_html_to_document(self.text1, self.document)
-
-    def test_add_html_with_tables(self):
-        self.document.add_heading(
-            'Test: add html with tables',
-            level=1
-        )
-        self.parser.add_html_to_document(self.table_html, self.document)
-
-    def test_add_html_with_tables_accent_style(self):
-        self.document.add_heading(
-            'Test: add html with tables with accent',
-        )
-        self.parser.table_style = 'Light Grid Accent 6'
-        self.parser.add_html_to_document(self.table_html, self.document)
-
-    def test_add_html_with_tables_basic_style(self):
-        self.document.add_heading(
-            'Test: add html with tables with basic style',
-        )
-        self.parser.table_style = 'TableGrid'
-        self.parser.add_html_to_document(self.table_html, self.document)
-
-    def test_add_nested_tables(self):
-        self.document.add_heading(
-            'Test: add nested tables',
-        )
-        self.parser.add_html_to_document(self.table2_html, self.document)
-
-    def test_add_nested_tables_basic_style(self):
-        self.document.add_heading(
-            'Test: add nested tables with basic style',
-        )
-        self.parser.table_style = 'TableGrid'
-        self.parser.add_html_to_document(self.table2_html, self.document)
-
-    def test_add_nested_tables_accent_style(self):
-        self.document.add_heading(
-            'Test: add nested tables with accent style',
-        )
-        self.parser.table_style = 'Light Grid Accent 6'
-        self.parser.add_html_to_document(self.table2_html, self.document)
-
-    def test_add_html_skip_tables(self):
-        # broken until feature readded
-        self.document.add_heading(
-            'Test: add html with tables, but skip adding tables',
-            level=1
-        )
-        self.parser.options['tables'] = False
-        self.parser.add_html_to_document(self.table_html, self.document)
-
-    def test_wrong_argument_type_raises_error(self):
-        try:
-            self.parser.add_html_to_document(self.document, self.text1)
-        except Exception as e:
-            assert isinstance(e, ValueError)
-            assert "First argument needs to be a <class 'str'>" in str(e)
-        else:
-            assert False, "Error not raised as expected"
-
-        try:
-            self.parser.add_html_to_document(self.text1, self.text1)
-        except Exception as e:
-            assert isinstance(e, ValueError)
-            assert "Second argument" in str(e)
-            assert "<class 'docx.document.Document'>" in str(e)
-        else:
-            assert False, "Error not raised as expected"
-
-    def test_add_html_to_cells_method(self):
-        self.document.add_heading(
-            'Test: add_html_to_cells method',
-            level=1
-        )
-        table = self.document.add_table(2,2, style='Table Grid')
-        cell = table.cell(0,0)
-        html = '''Line 0 without p tags<p>Line 1 with P tags</p>'''
-        self.parser.add_html_to_cell(html, cell)
-
-        cell = table.cell(0,1)
-        html = '''<p>Line 0 with p tags</p>Line 1 without p tags'''
-        self.parser.add_html_to_cell(html, cell)
-
-<<<<<<< HEAD
-    def test_inline_code(self):
-        self.document.add_heading(
-            'Test: inline code block',
-            level=1
-        )
-
-        html = "<p>This is a sentence that contains <code>some code elements</code> that " \
-               "should appear as code.</p>"
-        self.parser.add_html_to_document(html, self.document)
-
-    def test_code_block(self):
-        self.document.add_heading(
-            'Test: code block',
-            level=1
-        )
-
-        html = """<p><code>
-This is a code block.
-  That should be NOT be pre-formatted.
-It should NOT retain carriage returns,
-
-or blank lines.
-</code></p>"""
-        self.parser.add_html_to_document(html, self.document)
-
-    def test_pre_block(self):
-        self.document.add_heading(
-            'Test: pre block',
-            level=1
-        )
-
-        html = """<pre>
-This is a pre-formatted block.
-  That should be pre-formatted.
-Retaining any carriage returns,
-
-and blank lines.
-</pre>
-"""
-        self.parser.add_html_to_document(html, self.document)
-=======
-    def test_handling_hr(self):
-        self.document.add_heading(
-            'Test: Handling of hr',
-            level=1
-        )
-        self.parser.add_html_to_document("<p>paragraph</p><hr><p>paragraph</p>", self.document)
->>>>>>> e6bd5ab3
-
-
-if __name__ == '__main__':
+import os
+from pathlib import Path
+import unittest
+from docx import Document
+from .context import HtmlToDocx, test_dir
+
+class OutputTest(unittest.TestCase):
+
+    @staticmethod
+    def get_html_from_file(filename: str):
+        file_path = Path(test_dir) / Path(filename)
+        with open(file_path, 'r') as f:
+            html = f.read()
+        return html
+
+    @classmethod
+    def setUpClass(cls):
+        cls.document = Document()
+        cls.text1 = cls.get_html_from_file('text1.html')
+        cls.table_html = cls.get_html_from_file('tables1.html')
+        cls.table2_html = cls.get_html_from_file('tables2.html')
+
+    @classmethod
+    def tearDownClass(cls):
+        outputpath = os.path.join(test_dir, 'test.docx')
+        cls.document.save(outputpath)
+
+    def setUp(self):
+        self.parser = HtmlToDocx()
+
+    def test_html_with_images_links_style(self):
+        self.document.add_heading(
+            'Test: add regular html with images, links and some formatting to document',
+            level=1
+        )
+        self.parser.add_html_to_document(self.text1, self.document)
+
+    def test_add_html_to_table_cell(self):
+        self.document.add_heading(
+            'Test: regular html with images, links, some formatting to table cell',
+            level=1
+        )
+        table = self.document.add_table(2,2, style='Table Grid')
+        cell = table.cell(1,1)
+        self.parser.add_html_to_document(self.text1, cell)
+
+    def test_add_html_skip_images(self):
+        self.document.add_heading(
+            'Test: regular html with images, but skip adding images',
+            level=1
+        )
+        self.parser.options['images'] = False
+        self.parser.add_html_to_document(self.text1, self.document)
+
+    def test_add_html_with_tables(self):
+        self.document.add_heading(
+            'Test: add html with tables',
+            level=1
+        )
+        self.parser.add_html_to_document(self.table_html, self.document)
+
+    def test_add_html_with_tables_accent_style(self):
+        self.document.add_heading(
+            'Test: add html with tables with accent',
+        )
+        self.parser.table_style = 'Light Grid Accent 6'
+        self.parser.add_html_to_document(self.table_html, self.document)
+
+    def test_add_html_with_tables_basic_style(self):
+        self.document.add_heading(
+            'Test: add html with tables with basic style',
+        )
+        self.parser.table_style = 'TableGrid'
+        self.parser.add_html_to_document(self.table_html, self.document)
+
+    def test_add_nested_tables(self):
+        self.document.add_heading(
+            'Test: add nested tables',
+        )
+        self.parser.add_html_to_document(self.table2_html, self.document)
+
+    def test_add_nested_tables_basic_style(self):
+        self.document.add_heading(
+            'Test: add nested tables with basic style',
+        )
+        self.parser.table_style = 'TableGrid'
+        self.parser.add_html_to_document(self.table2_html, self.document)
+
+    def test_add_nested_tables_accent_style(self):
+        self.document.add_heading(
+            'Test: add nested tables with accent style',
+        )
+        self.parser.table_style = 'Light Grid Accent 6'
+        self.parser.add_html_to_document(self.table2_html, self.document)
+
+    def test_add_html_skip_tables(self):
+        # broken until feature readded
+        self.document.add_heading(
+            'Test: add html with tables, but skip adding tables',
+            level=1
+        )
+        self.parser.options['tables'] = False
+        self.parser.add_html_to_document(self.table_html, self.document)
+
+    def test_wrong_argument_type_raises_error(self):
+        try:
+            self.parser.add_html_to_document(self.document, self.text1)
+        except Exception as e:
+            assert isinstance(e, ValueError)
+            assert "First argument needs to be a <class 'str'>" in str(e)
+        else:
+            assert False, "Error not raised as expected"
+
+        try:
+            self.parser.add_html_to_document(self.text1, self.text1)
+        except Exception as e:
+            assert isinstance(e, ValueError)
+            assert "Second argument" in str(e)
+            assert "<class 'docx.document.Document'>" in str(e)
+        else:
+            assert False, "Error not raised as expected"
+
+    def test_add_html_to_cells_method(self):
+        self.document.add_heading(
+            'Test: add_html_to_cells method',
+            level=1
+        )
+        table = self.document.add_table(2,2, style='Table Grid')
+        cell = table.cell(0,0)
+        html = '''Line 0 without p tags<p>Line 1 with P tags</p>'''
+        self.parser.add_html_to_cell(html, cell)
+
+        cell = table.cell(0,1)
+        html = '''<p>Line 0 with p tags</p>Line 1 without p tags'''
+        self.parser.add_html_to_cell(html, cell)
+
+    def test_inline_code(self):
+        self.document.add_heading(
+            'Test: inline code block',
+            level=1
+        )
+
+        html = "<p>This is a sentence that contains <code>some code elements</code> that " \
+               "should appear as code.</p>"
+        self.parser.add_html_to_document(html, self.document)
+
+    def test_code_block(self):
+        self.document.add_heading(
+            'Test: code block',
+            level=1
+        )
+
+        html = """<p><code>
+This is a code block.
+  That should be NOT be pre-formatted.
+It should NOT retain carriage returns,
+
+or blank lines.
+</code></p>"""
+        self.parser.add_html_to_document(html, self.document)
+
+    def test_pre_block(self):
+        self.document.add_heading(
+            'Test: pre block',
+            level=1
+        )
+
+        html = """<pre>
+This is a pre-formatted block.
+  That should be pre-formatted.
+Retaining any carriage returns,
+
+and blank lines.
+</pre>
+"""
+        self.parser.add_html_to_document(html, self.document)
+
+    def test_handling_hr(self):
+        self.document.add_heading(
+            'Test: Handling of hr',
+            level=1
+        )
+        self.parser.add_html_to_document("<p>paragraph</p><hr><p>paragraph</p>", self.document)
+
+
+if __name__ == '__main__':
     unittest.main()