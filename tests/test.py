import os
from pathlib import Path
import unittest
from docx import Document
from .context import HtmlToDocx, test_dir

class OutputTest(unittest.TestCase):

    @staticmethod
    def get_html_from_file(filename: str):
        file_path = Path(test_dir) / Path(filename)
        with open(file_path, 'r') as f:
            html = f.read()
        return html

    @classmethod
    def setUpClass(cls):
        cls.document = Document()
        cls.text1 = cls.get_html_from_file('text1.html')
        cls.table_html = cls.get_html_from_file('tables1.html')
        cls.table2_html = cls.get_html_from_file('tables2.html')

    @classmethod
    def tearDownClass(cls):
        outputpath = os.path.join(test_dir, 'test.docx')
        cls.document.save(outputpath)

    def setUp(self):
        self.parser = HtmlToDocx()

    def test_html_with_images_links_style(self):
        self.document.add_heading(
            'Test: add regular html with images, links and some formatting to document',
            level=1
        )
        self.parser.add_html_to_document(self.text1, self.document)

<<<<<<< HEAD
    def test_html_with_default_paragraph_style(self):
        self.document.add_heading(
            'Test: add regular html with a default paragraph style defined',
            level=1
        )
        self.parser.paragraph_style = 'Quote'
        self.parser.add_html_to_document(self.text1, self.document)

    def test_add_html_to_table_cell_with_default_paragraph_style(self):
        self.document.add_heading(
            'Test: regular html to table cell with a default paragraph style defined',
            level=1
        )
        self.parser.paragraph_style = 'Quote'
        table = self.document.add_table(2, 2, style='Table Grid')
        cell = table.cell(1, 1)
        self.parser.add_html_to_document(self.text1, cell)

=======
>>>>>>> 2822bd2f
    def test_add_html_to_table_cell(self):
        self.document.add_heading(
            'Test: regular html with images, links, some formatting to table cell',
            level=1
        )
        table = self.document.add_table(2,2, style='Table Grid')
        cell = table.cell(1,1)
        self.parser.add_html_to_document(self.text1, cell)

    def test_add_html_skip_images(self):
        self.document.add_heading(
            'Test: regular html with images, but skip adding images',
            level=1
        )
        self.parser.options['images'] = False
        self.parser.add_html_to_document(self.text1, self.document)

    def test_add_html_with_tables(self):
        self.document.add_heading(
            'Test: add html with tables',
            level=1
        )
        self.parser.add_html_to_document(self.table_html, self.document)

    def test_add_html_with_tables_accent_style(self):
        self.document.add_heading(
            'Test: add html with tables with accent',
        )
        self.parser.table_style = 'Light Grid Accent 6'
        self.parser.add_html_to_document(self.table_html, self.document)

    def test_add_html_with_tables_basic_style(self):
        self.document.add_heading(
            'Test: add html with tables with basic style',
        )
        self.parser.table_style = 'TableGrid'
        self.parser.add_html_to_document(self.table_html, self.document)

    def test_add_nested_tables(self):
        self.document.add_heading(
            'Test: add nested tables',
        )
        self.parser.add_html_to_document(self.table2_html, self.document)

    def test_add_nested_tables_basic_style(self):
        self.document.add_heading(
            'Test: add nested tables with basic style',
        )
        self.parser.table_style = 'TableGrid'
        self.parser.add_html_to_document(self.table2_html, self.document)

    def test_add_nested_tables_accent_style(self):
        self.document.add_heading(
            'Test: add nested tables with accent style',
        )
        self.parser.table_style = 'Light Grid Accent 6'
        self.parser.add_html_to_document(self.table2_html, self.document)

    def test_add_html_skip_tables(self):
        # broken until feature readded
        self.document.add_heading(
            'Test: add html with tables, but skip adding tables',
            level=1
        )
        self.parser.options['tables'] = False
        self.parser.add_html_to_document(self.table_html, self.document)

    def test_wrong_argument_type_raises_error(self):
        try:
            self.parser.add_html_to_document(self.document, self.text1)
        except Exception as e:
            assert isinstance(e, ValueError)
            assert "First argument needs to be a <class 'str'>" in str(e)
        else:
            assert False, "Error not raised as expected"

        try:
            self.parser.add_html_to_document(self.text1, self.text1)
        except Exception as e:
            assert isinstance(e, ValueError)
            assert "Second argument" in str(e)
            assert "<class 'docx.document.Document'>" in str(e)
        else:
            assert False, "Error not raised as expected"

    def test_add_html_to_cells_method(self):
        self.document.add_heading(
            'Test: add_html_to_cells method',
            level=1
        )
<<<<<<< HEAD
        table = self.document.add_table(2,2, style='Table Grid')
        cell = table.cell(0,0)
        html = '''Line 0 without p tags<p>Line 1 with P tags</p>'''
        self.parser.add_html_to_cell(html, cell)

        cell = table.cell(0,1)
        html = '''<p>Line 0 with p tags</p>Line 1 without p tags'''
        self.parser.add_html_to_cell(html, cell)

=======
        table = self.document.add_table(2, 3, style='Table Grid')
        cell = table.cell(0, 0)
        html = '''Line 0 without p tags<p>Line 1 with P tags</p>'''
        self.parser.add_html_to_cell(html, cell)

        cell = table.cell(0, 1)
        html = '''<p>Line 0 with p tags</p>Line 1 without p tags'''
        self.parser.add_html_to_cell(html, cell)

        cell = table.cell(0, 2)
        cell.text = "Pre-defined text that shouldn't be removed."
        html = '''<p>Add HTML to non-empty cell.</p>'''
        self.parser.add_html_to_cell(html, cell)

>>>>>>> 2822bd2f
    def test_inline_code(self):
        self.document.add_heading(
            'Test: inline code block',
            level=1
        )

        html = "<p>This is a sentence that contains <code>some code elements</code> that " \
               "should appear as code.</p>"
        self.parser.add_html_to_document(html, self.document)

    def test_code_block(self):
        self.document.add_heading(
            'Test: code block',
            level=1
        )

        html = """<p><code>
This is a code block.
  That should be NOT be pre-formatted.
It should NOT retain carriage returns,

or blank lines.
</code></p>"""
        self.parser.add_html_to_document(html, self.document)

    def test_pre_block(self):
        self.document.add_heading(
            'Test: pre block',
            level=1
        )

        html = """<pre>
This is a pre-formatted block.
  That should be pre-formatted.
Retaining any carriage returns,

and blank lines.
</pre>
"""
        self.parser.add_html_to_document(html, self.document)

    def test_handling_hr(self):
        self.document.add_heading(
            'Test: Handling of hr',
            level=1
        )
        self.parser.add_html_to_document("<p>paragraph</p><hr><p>paragraph</p>", self.document)


if __name__ == '__main__':
    unittest.main()<|MERGE_RESOLUTION|>--- conflicted
+++ resolved
@@ -35,7 +35,6 @@
         )
         self.parser.add_html_to_document(self.text1, self.document)
 
-<<<<<<< HEAD
     def test_html_with_default_paragraph_style(self):
         self.document.add_heading(
             'Test: add regular html with a default paragraph style defined',
@@ -54,8 +53,6 @@
         cell = table.cell(1, 1)
         self.parser.add_html_to_document(self.text1, cell)
 
-=======
->>>>>>> 2822bd2f
     def test_add_html_to_table_cell(self):
         self.document.add_heading(
             'Test: regular html with images, links, some formatting to table cell',
@@ -146,17 +143,6 @@
             'Test: add_html_to_cells method',
             level=1
         )
-<<<<<<< HEAD
-        table = self.document.add_table(2,2, style='Table Grid')
-        cell = table.cell(0,0)
-        html = '''Line 0 without p tags<p>Line 1 with P tags</p>'''
-        self.parser.add_html_to_cell(html, cell)
-
-        cell = table.cell(0,1)
-        html = '''<p>Line 0 with p tags</p>Line 1 without p tags'''
-        self.parser.add_html_to_cell(html, cell)
-
-=======
         table = self.document.add_table(2, 3, style='Table Grid')
         cell = table.cell(0, 0)
         html = '''Line 0 without p tags<p>Line 1 with P tags</p>'''
@@ -171,7 +157,6 @@
         html = '''<p>Add HTML to non-empty cell.</p>'''
         self.parser.add_html_to_cell(html, cell)
 
->>>>>>> 2822bd2f
     def test_inline_code(self):
         self.document.add_heading(
             'Test: inline code block',
